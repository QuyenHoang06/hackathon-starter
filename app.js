/**
 * Module dependencies.
 */
const express = require('express');
const compression = require('compression');
const session = require('express-session');
const bodyParser = require('body-parser');
const logger = require('morgan');
const errorHandler = require('errorhandler');
const lusca = require('lusca');
const dotenv = require('dotenv');
const MongoStore = require('connect-mongo')(session);
const flash = require('express-flash');
const path = require('path');
const mongoose = require('mongoose');
const passport = require('passport');
const expressValidator = require('express-validator');
const sass = require('node-sass-middleware');
const multer = require('multer');
const upload = multer({ dest: path.join(__dirname, 'uploads') });

/**
 * Load environment variables from .env file, where API keys and passwords are configured.
 */
dotenv.load({ path: '.env.example' });

/**
 * Controllers (route handlers).
 */
const homeController = require('./controllers/home');
const userController = require('./controllers/user');
const apiController = require('./controllers/api');
const contactController = require('./controllers/contact');

/**
 * API keys and Passport configuration.
 */
const passportConfig = require('./config/passport');

/**
 * Create Express server.
 */
const app = express();

/**
 * Connect to MongoDB.
 */
mongoose.connect(process.env.MONGODB_URI || process.env.MONGOLAB_URI);
mongoose.connection.on('error', () => {
  console.error('MongoDB Connection Error. Please make sure that MongoDB is running.');
  process.exit(1);
});

/**
 * Express configuration.
 */
app.set('port', process.env.PORT || 3000);
app.set('views', path.join(__dirname, 'views'));
app.set('view engine', 'jade');
app.use(compression());
app.use(sass({
  src: path.join(__dirname, 'public'),
  dest: path.join(__dirname, 'public')
}));
app.use(logger('dev'));
app.use(bodyParser.json());
app.use(bodyParser.urlencoded({ extended: true }));
app.use(expressValidator());
app.use(session({
  resave: true,
  saveUninitialized: true,
  secret: process.env.SESSION_SECRET,
  store: new MongoStore({
    url: process.env.MONGODB_URI || process.env.MONGOLAB_URI,
    autoReconnect: true
  })
}));
app.use(passport.initialize());
app.use(passport.session());
app.use(flash());
app.use((req, res, next) => {
  if (req.path === '/api/upload') {
    next();
  } else {
    lusca.csrf()(req, res, next);
  }
});
app.use(lusca.xframe('SAMEORIGIN'));
app.use(lusca.xssProtection(true));
app.use((req, res, next) => {
  res.locals.user = req.user;
  next();
});
<<<<<<< HEAD
app.use((req, res, next) => {
  // After successful login, redirect back to /api, /contact or /
  if (/(api)|(contact)|(^\/$)/i.test(req.path)) {
=======
app.use(function(req, res, next) {
  // After successful login, redirect back to the intended page
  if (req.user == undefined &&
      req.path !== '/login' &&
      req.path !== '/signup' &&
      !req.path.match(/^\/auth/) &&
      !req.path.match(/\./)) {
>>>>>>> 3399bfd0
    req.session.returnTo = req.path;
  }
  next();
});
app.use(express.static(path.join(__dirname, 'public'), { maxAge: 31557600000 }));

/**
 * Primary app routes.
 */
app.get('/', homeController.index);
app.get('/login', userController.getLogin);
app.post('/login', userController.postLogin);
app.get('/logout', userController.logout);
app.get('/forgot', userController.getForgot);
app.post('/forgot', userController.postForgot);
app.get('/reset/:token', userController.getReset);
app.post('/reset/:token', userController.postReset);
app.get('/signup', userController.getSignup);
app.post('/signup', userController.postSignup);
app.get('/contact', contactController.getContact);
app.post('/contact', contactController.postContact);
app.get('/account', passportConfig.isAuthenticated, userController.getAccount);
app.post('/account/profile', passportConfig.isAuthenticated, userController.postUpdateProfile);
app.post('/account/password', passportConfig.isAuthenticated, userController.postUpdatePassword);
app.post('/account/delete', passportConfig.isAuthenticated, userController.postDeleteAccount);
app.get('/account/unlink/:provider', passportConfig.isAuthenticated, userController.getOauthUnlink);

/**
 * API examples routes.
 */
app.get('/api', apiController.getApi);
app.get('/api/lastfm', apiController.getLastfm);
app.get('/api/nyt', apiController.getNewYorkTimes);
app.get('/api/aviary', apiController.getAviary);
app.get('/api/steam', passportConfig.isAuthenticated, passportConfig.isAuthorized, apiController.getSteam);
app.get('/api/stripe', apiController.getStripe);
app.post('/api/stripe', apiController.postStripe);
app.get('/api/scraping', apiController.getScraping);
app.get('/api/twilio', apiController.getTwilio);
app.post('/api/twilio', apiController.postTwilio);
app.get('/api/clockwork', apiController.getClockwork);
app.post('/api/clockwork', apiController.postClockwork);
app.get('/api/foursquare', passportConfig.isAuthenticated, passportConfig.isAuthorized, apiController.getFoursquare);
app.get('/api/tumblr', passportConfig.isAuthenticated, passportConfig.isAuthorized, apiController.getTumblr);
app.get('/api/facebook', passportConfig.isAuthenticated, passportConfig.isAuthorized, apiController.getFacebook);
app.get('/api/github', passportConfig.isAuthenticated, passportConfig.isAuthorized, apiController.getGithub);
app.get('/api/twitter', passportConfig.isAuthenticated, passportConfig.isAuthorized, apiController.getTwitter);
app.post('/api/twitter', passportConfig.isAuthenticated, passportConfig.isAuthorized, apiController.postTwitter);
app.get('/api/venmo', passportConfig.isAuthenticated, passportConfig.isAuthorized, apiController.getVenmo);
app.post('/api/venmo', passportConfig.isAuthenticated, passportConfig.isAuthorized, apiController.postVenmo);
app.get('/api/linkedin', passportConfig.isAuthenticated, passportConfig.isAuthorized, apiController.getLinkedin);
app.get('/api/instagram', passportConfig.isAuthenticated, passportConfig.isAuthorized, apiController.getInstagram);
app.get('/api/yahoo', apiController.getYahoo);
app.get('/api/paypal', apiController.getPayPal);
app.get('/api/paypal/success', apiController.getPayPalSuccess);
app.get('/api/paypal/cancel', apiController.getPayPalCancel);
app.get('/api/lob', apiController.getLob);
app.get('/api/bitgo', apiController.getBitGo);
app.post('/api/bitgo', apiController.postBitGo);
app.get('/api/upload', apiController.getFileUpload);
app.post('/api/upload', upload.single('myFile'), apiController.postFileUpload);
app.get('/api/pinterest', passportConfig.isAuthenticated, passportConfig.isAuthorized, apiController.getPinterest);
app.post('/api/pinterest', passportConfig.isAuthenticated, passportConfig.isAuthorized, apiController.postPinterest);

/**
 * OAuth authentication routes. (Sign in)
 */
app.get('/auth/instagram', passport.authenticate('instagram'));
app.get('/auth/instagram/callback', passport.authenticate('instagram', { failureRedirect: '/login' }), (req, res) => {
  res.redirect(req.session.returnTo || '/');
});
app.get('/auth/facebook', passport.authenticate('facebook', { scope: ['email', 'user_location'] }));
app.get('/auth/facebook/callback', passport.authenticate('facebook', { failureRedirect: '/login' }), (req, res) => {
  res.redirect(req.session.returnTo || '/');
});
app.get('/auth/github', passport.authenticate('github'));
app.get('/auth/github/callback', passport.authenticate('github', { failureRedirect: '/login' }), (req, res) => {
  res.redirect(req.session.returnTo || '/');
});
app.get('/auth/google', passport.authenticate('google', { scope: 'profile email' }));
app.get('/auth/google/callback', passport.authenticate('google', { failureRedirect: '/login' }), (req, res) => {
  res.redirect(req.session.returnTo || '/');
});
app.get('/auth/twitter', passport.authenticate('twitter'));
app.get('/auth/twitter/callback', passport.authenticate('twitter', { failureRedirect: '/login' }), (req, res) => {
  res.redirect(req.session.returnTo || '/');
});
app.get('/auth/linkedin', passport.authenticate('linkedin', { state: 'SOME STATE' }));
app.get('/auth/linkedin/callback', passport.authenticate('linkedin', { failureRedirect: '/login' }), (req, res) => {
  res.redirect(req.session.returnTo || '/');
});

/**
 * OAuth authorization routes. (API examples)
 */
app.get('/auth/foursquare', passport.authorize('foursquare'));
app.get('/auth/foursquare/callback', passport.authorize('foursquare', { failureRedirect: '/api' }), (req, res) => {
  res.redirect('/api/foursquare');
});
app.get('/auth/tumblr', passport.authorize('tumblr'));
app.get('/auth/tumblr/callback', passport.authorize('tumblr', { failureRedirect: '/api' }), (req, res) => {
  res.redirect('/api/tumblr');
});
app.get('/auth/venmo', passport.authorize('venmo', { scope: 'make_payments access_profile access_balance access_email access_phone' }));
app.get('/auth/venmo/callback', passport.authorize('venmo', { failureRedirect: '/api' }), (req, res) => {
  res.redirect('/api/venmo');
});
app.get('/auth/steam', passport.authorize('openid', { state: 'SOME STATE' }));
app.get('/auth/steam/callback', passport.authorize('openid', { failureRedirect: '/login' }), (req, res) => {
  res.redirect(req.session.returnTo || '/');
});
app.get('/auth/pinterest', passport.authorize('pinterest', { scope: 'read_public write_public' }));
app.get('/auth/pinterest/callback', passport.authorize('pinterest', { failureRedirect: '/login' }), (req, res) => {
  res.redirect('/api/pinterest');
});

/**
 * Error Handler.
 */
app.use(errorHandler());

/**
 * Start Express server.
 */
app.listen(app.get('port'), () => {
  console.log('Express server listening on port %d in %s mode', app.get('port'), app.get('env'));
});

module.exports = app;<|MERGE_RESOLUTION|>--- conflicted
+++ resolved
@@ -91,11 +91,6 @@
   res.locals.user = req.user;
   next();
 });
-<<<<<<< HEAD
-app.use((req, res, next) => {
-  // After successful login, redirect back to /api, /contact or /
-  if (/(api)|(contact)|(^\/$)/i.test(req.path)) {
-=======
 app.use(function(req, res, next) {
   // After successful login, redirect back to the intended page
   if (req.user == undefined &&
@@ -103,7 +98,6 @@
       req.path !== '/signup' &&
       !req.path.match(/^\/auth/) &&
       !req.path.match(/\./)) {
->>>>>>> 3399bfd0
     req.session.returnTo = req.path;
   }
   next();
